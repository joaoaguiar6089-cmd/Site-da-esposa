--- conflicted
+++ resolved
@@ -70,16 +70,13 @@
       // Inicializar com valores vazios para nova ficha
       const defaultValues: Record<string, any> = {};
       fields.forEach((field) => {
-<<<<<<< HEAD
-        if (field.field_type === 'checkbox') {
+        // Usar auto_fill_mapping.defaultValue se disponível
+        if (field.auto_fill_mapping?.defaultValue !== undefined && field.auto_fill_mapping?.defaultValue !== null) {
+          defaultValues[field.field_key] = field.auto_fill_mapping.defaultValue;
+        } else if (field.field_type === 'checkbox') {
           defaultValues[field.field_key] = [];
         } else if (field.field_type === 'toggle') {
           defaultValues[field.field_key] = false;
-=======
-        // Usar auto_fill_mapping.defaultValue se disponível
-        if (field.auto_fill_mapping?.defaultValue !== undefined && field.auto_fill_mapping?.defaultValue !== null) {
-          defaultValues[field.field_key] = field.auto_fill_mapping.defaultValue;
->>>>>>> 35590de2
         }
       });
       setFormData(defaultValues);
@@ -160,11 +157,7 @@
           template_id: templateId,
           template_version: template?.version || 1,
           client_id: clientId,
-<<<<<<< HEAD
           response_data: formData,
-=======
-          response_data: formData as any,
->>>>>>> 35590de2
           status: submit ? 'submitted' : 'draft',
         });
 
@@ -181,7 +174,6 @@
         });
       } else {
         // Atualizar response existente
-<<<<<<< HEAD
         // Sempre atualizar os dados primeiro
         await updateResponse({
           id: responseId,
@@ -193,16 +185,6 @@
         });
 
         console.log('Response atualizada');
-=======
-        if (submit) {
-          await submitResponse(responseId);
-        } else {
-          await updateResponse({
-            id: responseId,
-            response_data: formData as any,
-          });
-        }
->>>>>>> 35590de2
 
         toast({
           title: submit ? "Ficha salva" : "Alterações salvas",
